--- conflicted
+++ resolved
@@ -80,12 +80,7 @@
   },
   "packageManager": "pnpm@9.0.6",
   "volta": {
-<<<<<<< HEAD
     "node": "22.0.0",
-    "pnpm": "9.0.5"
-=======
-    "node": "20.12.2",
     "pnpm": "9.0.6"
->>>>>>> 75b58dab
   }
 }